<div align="center">
  <img
    src="https://raw.githubusercontent.com/Tim-Maes/Facet/master/assets/Facet.png"
    alt="Facet logo"
    width="400">
</div>

<div align="center">
"One part of a subject, situation, object that has many parts."
</div>

<br>

<div align="center">
  
[![NuGet](https://img.shields.io/nuget/v/Facet.svg)](https://www.nuget.org/packages/Facet)
[![Downloads](https://img.shields.io/nuget/dt/Facet.svg)](https://www.nuget.org/packages/Facet)
[![GitHub](https://img.shields.io/github/license/Tim-Maes/Facet.svg)](https://github.com/Tim-Maes/Facet/blob/main/LICENSE.txt)
[![CI](https://github.com/Tim-Maes/Facet/actions/workflows/build.yml/badge.svg)](https://github.com/Tim-Maes/Facet/actions/workflows/build.yml)
[![CD](https://github.com/Tim-Maes/Facet/actions/workflows/release.yml/badge.svg)](https://github.com/Tim-Maes/Facet/actions/workflows/release.yml)

</div>

---

**Facet** is a C# source generator that lets you define **lightweight projections** (DTOs, API models, etc.) directly from your domain models, without writing boilerplate.

It generates partial classes, records, structs, or record structs with constructors, optional LINQ projections, and even supports custom mappings, all at compile time, with zero runtime cost.

## :gem: What is Facetting?

Facetting is the process of defining **focused views** of a larger model at compile time.

Instead of manually writing separate DTOs, mappers, and projections, **Facet** allows you to declare what you want to keep, and generates everything else.

You can think of it like **carving out a specific facet** of a gem:

- The part you care about
- Leaving the rest behind.

## :grey_question: Why Facetting?

- Reduce duplication across DTOs, projections, and ViewModels
- Maintain strong typing with no runtime cost
- Stay DRY (Don't Repeat Yourself) without sacrificing performance
- Works seamlessly with LINQ providers like Entity Framework

## :clipboard: Documentation

- **[Documentation & Guides](docs/README.md)**
- [What is being generated?](docs/07_WhatIsBeingGenerated.md)

## :star: Key Features

- :white_check_mark: Generate classes, records, structs, or record structs from existing types
- :white_check_mark: Exclude fields/properties you don't want (create a Facetted view of your model)
- :white_check_mark: Include/redact public fields
- :white_check_mark: Auto-generate constructors for fast mapping
- :white_check_mark: LINQ projection expressions
- :white_check_mark: Full mapping support with custom mapping configurations
- :white_check_mark: Auto-generate complete CRUD DTO sets with `[GenerateDtos]`
- :white_check_mark: **Expression transformation and mapping utilities** for reusing business logic across entities and DTOs
- :white_check_mark: Preserves member and type XML documentation

## :earth_americas: The Facet Ecosystem

Facet is modular and consists of several NuGet packages:

- **Facet**: The core source generator. Generates DTOs, projections, and mapping code.

- **Facet.Extensions**: Provider-agnostic extension methods for mapping and projecting (works with any LINQ provider, no EF Core dependency).

- **Facet.Mapping**: Advanced static mapping configuration support with async capabilities and dependency injection for complex mapping scenarios.

- **Facet.Mapping.Expressions**: Expression tree transformation utilities for transforming predicates, selectors, and business logic between source entities and their Facet projections.

- **Facet.Extensions.EFCore**: Async extension methods for Entity Framework Core (requires EF Core 6+).

## :rocket: Quick start 

### Install the NuGet Package

```
dotnet add package Facet
```

For LINQ helpers:
```
dotnet add package Facet.Extensions
```

For EF Core support:
```
dotnet add package Facet.Extensions.EFCore
```

For expression transformation utilities:
```
dotnet add package Facet.Mapping.Expressions
```

### Basic Projection
```csharp
[Facet(typeof(User))]
public partial class UserFacet { }

// Auto-generates constructor, properties, and LINQ projection
<<<<<<< HEAD
var userFacet = user.ToFacet<UserFacet>();
var user = userFacet.BackTo<User>();
=======
var user = user.ToFacet<UserFacet>();
var user = user.ToFacet<User, UserFacet>(); //Much faster

>>>>>>> 90f76c03
var users = users.SelectFacets<UserFacet>();
var users = users.SelectFacets<User, UserFacet>(); //Much faster
```

### Property Exclusion & Field Inclusion
```csharp
// Exclude sensitive properties
string[] excludeFields = { "Password", "Email" };

[Facet(typeof(User), exclude: excludeFields)]
public partial class UserWithoutEmail { }

// Include public fields
[Facet(typeof(Entity), IncludeFields = true)]
public partial class EntityDto { }
```

### Different Type Kinds
```csharp
// Generate as record (immutable by default)
[Facet(typeof(Product))]
public partial record ProductDto;

// Generate as struct (value type)
[Facet(typeof(Point))]
public partial struct PointDto;

// Generate as record struct (immutable value type)
[Facet(typeof(Coordinates))]
public partial record struct CoordinatesDto; // Preserves required/init-only
```

### Custom Sync Mapping
```csharp
public class UserMapper : IFacetMapConfiguration<User, UserDto>
{
    public static void Map(User source, UserDto target)
    {
        target.FullName = $"{source.FirstName} {source.LastName}";
        target.Age = CalculateAge(source.DateOfBirth);
    }
}

[Facet(typeof(User), Configuration = typeof(UserMapper))]
public partial class UserDto 
{
    public string FullName { get; set; }
    public int Age { get; set; }
}
```

### Async Mapping for I/O Operations
```csharp
public class UserAsyncMapper : IFacetMapConfigurationAsync<User, UserDto>
{
    public static async Task MapAsync(User source, UserDto target, CancellationToken cancellationToken = default)
    {
        // Async database lookup
        target.ProfilePicture = await GetProfilePictureAsync(source.Id, cancellationToken);
        
        // Async API call
        target.ReputationScore = await CalculateReputationAsync(source.Email, cancellationToken);
    }
}

// Usage
var userDto = await user.ToFacetAsync<User, UserDto, UserAsyncMapper>();
var userDtos = await users.ToFacetsParallelAsync<User, UserDto, UserAsyncMapper>();
```

### Async Mapping with Dependency Injection
```csharp
public class UserAsyncMapperWithDI : IFacetMapConfigurationAsyncInstance<User, UserDto>
{
    private readonly IProfilePictureService _profileService;
    private readonly IReputationService _reputationService;

    public UserAsyncMapperWithDI(IProfilePictureService profileService, IReputationService reputationService)
    {
        _profileService = profileService;
        _reputationService = reputationService;
    }

    public async Task MapAsync(User source, UserDto target, CancellationToken cancellationToken = default)
    {
        // Use injected services
        target.ProfilePicture = await _profileService.GetProfilePictureAsync(source.Id, cancellationToken);
        target.ReputationScore = await _reputationService.CalculateReputationAsync(source.Email, cancellationToken);
    }
}

// Usage with DI
var mapper = new UserAsyncMapperWithDI(profileService, reputationService);
var userDto = await user.ToFacetAsync(mapper);
var userDtos = await users.ToFacetsParallelAsync(mapper);
```

### EF Core Integration

#### Forward Mapping (Entity -> Facet)
```csharp
// Async projection directly in EF Core queries
var userDtos = await dbContext.Users
    .Where(u => u.IsActive)
    .ToFacetsAsync<UserDto>();

// LINQ projection for complex queries
var results = await dbContext.Products
    .Where(p => p.IsAvailable)
    .SelectFacet<ProductDto>()
    .OrderBy(dto => dto.Name)
    .ToListAsync();
```

#### Reverse Mapping (Facet -> Entity)
```csharp
[Facet(typeof(User)]
public partial class UpdateUserDto { }

[HttpPut("{id}")]
public async Task<IActionResult> UpdateUser(int id, UpdateUserDto dto)
{
    var user = await context.Users.FindAsync(id);
    if (user == null) return NotFound();
    
    // Only updates properties that mutated
    user.UpdateFromFacet(dto, context);
    
    await context.SaveChangesAsync();
    return NoContent();
}

// With change tracking for auditing
var result = user.UpdateFromFacetWithChanges(dto, context);
if (result.HasChanges)
{
    logger.LogInformation("User {UserId} updated. Changed: {Properties}", 
        user.Id, string.Join(", ", result.ChangedProperties));
}
```

### Automatic CRUD DTO Generation

Generate standard Create, Update, Response, Query, and Upsert DTOs automatically:

```csharp
// Generate all standard CRUD DTOs
[GenerateDtos(Types = DtoTypes.All, OutputType = OutputType.Record)]
public class User
{
    public int Id { get; set; }
    public string FirstName { get; set; }
    public string LastName { get; set; }
    public string Email { get; set; }
    public DateTime CreatedAt { get; set; }
}

// Auto-generates:
// - CreateUserRequest (excludes Id)
// - UpdateUserRequest (includes Id)  
// - UserResponse (includes all)
// - UserQuery (all properties nullable)
// - UpsertUserRequest (includes Id, for create/update operations)
```

#### 
Entities with Smart Exclusions
```csharp
[GenerateAuditableDtos(
    Types = DtoTypes.Create | DtoTypes.Update | DtoTypes.Response,
    OutputType = OutputType.Record,
    ExcludeProperties = new[] { "Password" })]
public class Product
{
    public int Id { get; set; }
    public string Name { get; set; }
    public string Password { get; set; } // Excluded
    public DateTime CreatedAt { get; set; } // Auto-excluded (audit)
    public string CreatedBy { get; set; } // Auto-excluded (audit)
}

// Auto-excludes audit fields: CreatedAt, UpdatedAt, CreatedBy, UpdatedBy
```

#### Multiple Configurations for Fine-Grained Control
```csharp
// Different exclusions for different DTO types
[GenerateDtos(Types = DtoTypes.Response, ExcludeProperties = new[] { "Password", "InternalNotes" })]
[GenerateDtos(Types = DtoTypes.Upsert, ExcludeProperties = new[] { "Password" })]
public class Schedule
{
    public int Id { get; set; }
    public string Name { get; set; }
    public string Password { get; set; } // Excluded from both
    public string InternalNotes { get; set; } // Only excluded from Response
}

// Generates:
// - ScheduleResponse (excludes Password, InternalNotes) 
// - UpsertScheduleRequest (excludes Password, includes InternalNotes)
```

#### Perfect for RESTful APIs
```csharp
[HttpPost]
public async Task<ActionResult<ScheduleResponse>> CreateSchedule(CreateScheduleRequest request)
{
    var schedule = new Schedule
    {
        Name = request.Name,
        // Map other properties;;;
    };

    context.Schedules.Add(schedule);
    await context.SaveChangesAsync();
    return schedule.ToFacet<ScheduleResponse>();
}

[HttpPut("{id}")]
public async Task<ActionResult<ScheduleResponse>> UpsertSchedule(int id, UpsertScheduleRequest body)
{
    var schedule = context.GetScheduleById(id);
    if (schedule == null) return NotFound();
    
    // Ensure the body ID matches the route ID  
    body = body with { Id = id };
    
    schedule.UpdateFromFacet(body, context);
    await context.SaveChangesAsync();
    return schedule.ToFacet<ScheduleResponse>();
}
```

## :chart_with_upwards_trend: Performance Benchmarks

Facet delivers competitive performance across different mapping scenarios. Here's how it compares to popular alternatives:

### Single Mapping

| Library  | Mean Time | Memory Allocated | Performance vs Facet |
|----------|-----------|------------------|---------------------|
| **Facet** | 15.93 ns | 136 B | **Baseline** |
| Mapperly | 15.09 ns | 128 B | 5% faster, 6% less memory |
| Mapster  | 21.90 ns | 128 B | 38% slower, 6% less memory |

### Collection Mapping (10 items)

| Library  | Mean Time | Memory Allocated | Performance vs Facet |
|----------|-----------|------------------|---------------------|
| Mapster  | 192.55 ns | 1,416 B | **10% faster, 10% less memory** |
| **Facet** | 207.32 ns | 1,568 B | **Baseline** |
| Mapperly | 222.50 ns | 1,552 B | 7% slower, 1% less memory |

For this benchmark we used the `<TSource, TTarget>` methods. 

**Insights:**
> - **Single mapping**: All three libraries perform similarly with sub-nanosecond differences
> - **Collection mapping**: Mapster has a slight edge for bulk operations, while Facet and Mapperly are very close
> - **Memory efficiency**: All libraries are within ~10% of each other for memory allocation
> - **Compile-time generation**: Both Facet and Mapperly benefit from zero-runtime-cost source generation
<|MERGE_RESOLUTION|>--- conflicted
+++ resolved
@@ -105,14 +105,11 @@
 public partial class UserFacet { }
 
 // Auto-generates constructor, properties, and LINQ projection
-<<<<<<< HEAD
 var userFacet = user.ToFacet<UserFacet>();
+var userFacet = user.ToFacet<User, UserFacet>(); //Much faster
+
 var user = userFacet.BackTo<User>();
-=======
-var user = user.ToFacet<UserFacet>();
-var user = user.ToFacet<User, UserFacet>(); //Much faster
-
->>>>>>> 90f76c03
+
 var users = users.SelectFacets<UserFacet>();
 var users = users.SelectFacets<User, UserFacet>(); //Much faster
 ```
