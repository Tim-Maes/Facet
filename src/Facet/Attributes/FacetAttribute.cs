﻿using System;
using Facet.Generators;
using Microsoft.CodeAnalysis;

namespace Facet.Attributes;

<<<<<<< HEAD
/// <summary>
/// Indicates that this class should be generated based on a source type, optionally excluding properties or including fields.
/// </summary>
[GenerateAttribute(AttributeTargets.Class, AllowMultiple = true)]
public sealed class FacetAttribute
{
=======
[GenerateComment(
    """
>>>>>>> 24b35cd2
    /// <summary>
    /// Indicates that this class should be generated based on a source type, optionally excluding properties or including fields.
    /// </summary>
    """
)]
[GenerateAttribute(AttributeTargets.Class, AllowMultiple = true)]
public sealed class FacetAttribute : Attribute {

    [GenerateComment(
        """
        /// <summary>
        /// The type to project from.
        /// </summary>
        """
    )]
    public INamedTypeSymbol SourceType { get; }

    [GenerateComment(
        """
        /// <summary>
        /// An array of property or field names to exclude from the generated class.
        /// </summary>
        """
    )]
    public string[] Exclude { get; }

    [GenerateComment(
        """
        /// <summary>
        /// Whether to include public fields from the source type (default: true).
        /// </summary>
        """
    )]
    public bool IncludeFields { get; set; } = false;

    [GenerateComment(
        """
        /// <summary>
        /// Whether to generate a constructor that accepts the source type and copies over matching members.
        /// </summary>
        """
    )]
    public bool GenerateConstructor { get; set; } = true;

    [GenerateComment(
        """
        /// <summary>
        /// Optional type that provides custom mapping logic via a static Map(source, target) method.
        /// Must match the signature defined in IFacetMapConfiguration&lt;TSource, TTarget&gt;.
        /// </summary>
        /// <remarks>
        /// The type must define a static method with the signature:
        /// <c>public static void Map(TSource source, TTarget target)</c>.
        /// This allows injecting custom projections, formatting, or derived values at compile time.
        /// </remarks>
        """
    )]
    public INamedTypeSymbol? Configuration { get; set; }

    [GenerateComment(
        """
        /// <summary>
        /// Whether to generate the static Expression&lt;Func&lt;TSource,TTarget&gt;&gt; Projection.
        /// Default is true so you always get a Projection by default.
        /// </summary>
        """
    )]
    public bool GenerateProjection { get; set; } = true;

    [GenerateComment(
        """
        /// <summary>
        /// The kind of facet to generate. Determines whether a class or record is created.
        /// </summary>
        """
    )]
    public FacetKind Kind { get; set; } = FacetKind.Class;

    [GenerateComment(
        """
        /// <summary>
        /// Creates a new FacetAttribute that targets a given source type and excludes specified members.
        /// </summary>
        /// <param name="sourceType">The type to generate from.</param>
        /// <param name="exclude">The names of the properties or fields to exclude.</param>
        """
    )]
    public FacetAttribute(INamedTypeSymbol sourceType, params string[] exclude) {
        SourceType = sourceType;
        Exclude = exclude ?? Array.Empty<string>();
    }

}<|MERGE_RESOLUTION|>--- conflicted
+++ resolved
@@ -4,25 +4,16 @@
 
 namespace Facet.Attributes;
 
-<<<<<<< HEAD
-/// <summary>
-/// Indicates that this class should be generated based on a source type, optionally excluding properties or including fields.
-/// </summary>
-[GenerateAttribute(AttributeTargets.Class, AllowMultiple = true)]
-public sealed class FacetAttribute
-{
-=======
 [GenerateComment(
     """
->>>>>>> 24b35cd2
     /// <summary>
     /// Indicates that this class should be generated based on a source type, optionally excluding properties or including fields.
     /// </summary>
     """
 )]
 [GenerateAttribute(AttributeTargets.Class, AllowMultiple = true)]
-public sealed class FacetAttribute : Attribute {
-
+public sealed class FacetAttribute
+{
     [GenerateComment(
         """
         /// <summary>
@@ -102,7 +93,8 @@
         /// <param name="exclude">The names of the properties or fields to exclude.</param>
         """
     )]
-    public FacetAttribute(INamedTypeSymbol sourceType, params string[] exclude) {
+    public FacetAttribute(INamedTypeSymbol sourceType, params string[] exclude)
+    {
         SourceType = sourceType;
         Exclude = exclude ?? Array.Empty<string>();
     }
