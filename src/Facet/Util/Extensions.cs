using Microsoft.CodeAnalysis;
using System;
using System.Collections.Generic;
using System.Linq;

namespace Facet.Util;

public static class Extensions
{

<<<<<<< HEAD
    public static string Fqn(this ITypeSymbol ts)
    {
=======
    public static string WithIndent(this string src, string indent)
        => src.Split('\n')
            .Select(x => $"{indent}{x}")
            .JoinStrings("\n");

    public static string Fqn(this ITypeSymbol ts) {
>>>>>>> 24b35cd2
        var displayString = ts.ToDisplayString(SymbolDisplayFormat.FullyQualifiedFormat);
        if (ts.NullableAnnotation == NullableAnnotation.Annotated && !displayString.EndsWith("?"))
        {
            displayString += "?";
        }

        return displayString;
    }

<<<<<<< HEAD
    public static string Fqn(this Type type)
    {
=======
    public static string Fqn(this Type type) {
>>>>>>> 24b35cd2
        var fqn = "global::";
        if (!String.IsNullOrEmpty(type.Namespace))
        {
            fqn += type.Namespace + ".";
        }

        if (!type.IsGenericType)
        {
            fqn += type.Name;
        }
        else
        {
            var name = type.Name.Split('`')[0];
            fqn += $"{name}<{String.Join(", ", type.GenericTypeArguments.Select(t => t.Fqn()))}>";
        }

        return fqn;
    }

<<<<<<< HEAD
    public static string JoinStrings(this IEnumerable<string> strings, string sep)
    {
        return String.Join(sep, strings);
    }

    public static bool IsWrappedNullable(this Type type)
    {
=======
    public static string JoinStrings(this IEnumerable<string> strings, string sep) {
        return String.Join(sep, strings);
    }

    public static bool IsWrappedNullable(this Type type) {
>>>>>>> 24b35cd2
        return type.IsGenericType && type.GetGenericTypeDefinition() == typeof(Nullable<>);
    }

}<|MERGE_RESOLUTION|>--- conflicted
+++ resolved
@@ -8,17 +8,13 @@
 public static class Extensions
 {
 
-<<<<<<< HEAD
-    public static string Fqn(this ITypeSymbol ts)
-    {
-=======
     public static string WithIndent(this string src, string indent)
         => src.Split('\n')
             .Select(x => $"{indent}{x}")
             .JoinStrings("\n");
-
-    public static string Fqn(this ITypeSymbol ts) {
->>>>>>> 24b35cd2
+    
+    public static string Fqn(this ITypeSymbol ts)
+    {
         var displayString = ts.ToDisplayString(SymbolDisplayFormat.FullyQualifiedFormat);
         if (ts.NullableAnnotation == NullableAnnotation.Annotated && !displayString.EndsWith("?"))
         {
@@ -28,12 +24,8 @@
         return displayString;
     }
 
-<<<<<<< HEAD
     public static string Fqn(this Type type)
     {
-=======
-    public static string Fqn(this Type type) {
->>>>>>> 24b35cd2
         var fqn = "global::";
         if (!String.IsNullOrEmpty(type.Namespace))
         {
@@ -53,7 +45,6 @@
         return fqn;
     }
 
-<<<<<<< HEAD
     public static string JoinStrings(this IEnumerable<string> strings, string sep)
     {
         return String.Join(sep, strings);
@@ -61,13 +52,6 @@
 
     public static bool IsWrappedNullable(this Type type)
     {
-=======
-    public static string JoinStrings(this IEnumerable<string> strings, string sep) {
-        return String.Join(sep, strings);
-    }
-
-    public static bool IsWrappedNullable(this Type type) {
->>>>>>> 24b35cd2
         return type.IsGenericType && type.GetGenericTypeDefinition() == typeof(Nullable<>);
     }
 
