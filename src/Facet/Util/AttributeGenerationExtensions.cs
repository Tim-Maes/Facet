using System;
using System.Collections.Generic;
using System.Diagnostics.CodeAnalysis;
using System.Globalization;
using System.Linq;
using System.Reflection;
using System.Text;
using Facet.Generators;
using Microsoft.CodeAnalysis;
using Microsoft.CodeAnalysis.CSharp.Syntax;

namespace Facet.Util;

/// <summary>
/// A set of extensions to support generating attributes into the target project, from DTOs in the source generator
/// </summary>
public static class AttributeGenerationExtensions
{
    private static readonly NullabilityInfoContext _nullabilityInfoContext = new();

    public static void GenerateAttribute(this IncrementalGeneratorInitializationContext context, Type attributeMetadataType)
    {
        context.RegisterPostInitializationOutput(spc =>
        {
            var metadata = new AttributeGenerationMetadata(attributeMetadataType);
            var constructors = metadata.Constructors
                .Select(c => new
                {
                    Parameters = c.Parameters.Select(x => new
                    {
                        Type = x.Type.IsAssignableFrom(typeof(INamedTypeSymbol))
                            ? typeof(Type)
                            : x.Type,
                        x.Name,
                        LiteralString = x.Default.HasValue
                            ? LiteralString(x.Default.Value)
                            : null,
                        x.IsParams,
                    }).Select(x => new
                    {
                        ArgDefinition = x.LiteralString is not null
                            ? $"{(x.IsParams ? "params " : "")}{x.Type.Fqn()} {x.Name} = {x.LiteralString}"
                            : $"{(x.IsParams ? "params " : "")}{x.Type.Fqn()} {x.Name}",
                    }).ToList(),
                }).ToList();

            var properties = metadata.Properties
                .Select(x => new
                {
                    x.Name,
                    Type = GetPropertyTypeSymbol(x.PropertyInfo),
<<<<<<< HEAD
                }).Select(x => x with
                {
=======
                    x.Comment,
                }).Select(x => x with {
>>>>>>> 24b35cd2
                    // If the type is INamedTypeSymbol on the generator side, accept a `System.Type` on the consumer side.
                    // This is because typeof(...) in an attribute arg, will be given as an INamedTypeSymbol when parsed by the generator
                    Type = x.Type with
                    {
                        Type = x.Type.Type.IsAssignableFrom(typeof(INamedTypeSymbol))
                            ? typeof(Type)
                            : x.Type.Type,
                    },
                })
                .Select(x => new
                {
                    PropDefinition = $"public {x.Type.Fqn()} {x.Name} {{ get; init; }}",
                    x.Comment,
                }).ToList();

            var sb = new StringBuilder();
            sb.AppendLine(
                $$"""
                  #nullable enable
                  using global::System;

                  namespace {{FacetConstants.DefaultNamespace}} {
                  """);

            if (!String.IsNullOrEmpty(metadata.Comment)) {
                sb.AppendLine(metadata.Comment!.WithIndent("    "));
            }
            
            sb.AppendLine($"    {MakeAttributeUsageLine(metadata)}");
            sb.AppendLine($"    internal sealed class {metadata.AttributeClassName} : Attribute {{");

            foreach (var ctor in constructors)
            {
                var p = ctor.Parameters;
                sb.AppendLine($"        public {metadata.AttributeClassName}({p.Select(x => x.ArgDefinition).JoinStrings(", ")}) {{}}");
            }

<<<<<<< HEAD
            foreach (var prop in properties)
            {
=======
            foreach (var prop in properties) {
                if (!String.IsNullOrEmpty(prop.Comment)) {
                    sb.AppendLine(prop.Comment!.WithIndent("        "));
                }
                
>>>>>>> 24b35cd2
                sb.AppendLine($"        {prop.PropDefinition}");
            }

            sb.AppendLine("    }");
            sb.AppendLine("}");

            spc.AddSource(
                $"{metadata.AttributeClassName}.g.cs",
                sb.ToString()
            );
        });
        return;

        static PropertyType GetPropertyTypeSymbol(PropertyInfo pi)
        {
            var ni = _nullabilityInfoContext.Create(pi);
            var isNullable = ni.ReadState != NullabilityState.NotNull;
            return new PropertyType()
            {
                Type = pi.PropertyType,
                Nullable = isNullable,
            };
        }

        static string MakeAttributeUsageLine(AttributeGenerationMetadata metadata)
        {
            var attributeTargetsString = metadata.AttributeTargets.Select(x => $"AttributeTargets.{x}")
                .JoinStrings(" | ");
            var allowMultiple = metadata.AllowMultiple.ToString().ToLower();
            var inherited = metadata.Inherited.ToString().ToLower();

            return $"[AttributeUsage({attributeTargetsString}, Inherited = {inherited}, AllowMultiple = {allowMultiple})]";
        }

        static string LiteralString(object? value)
        {
            if (value is null)
            {
                return "null";
            }

            if (value is bool b)
            {
                return b ? "true" : "false";
            }

            return $"{value}";
        }
    }

    public static bool TryGetAttribute<T>(this ISymbol symbol, [MaybeNullWhen(false)] out T attr) where T : class
    {
        attr = symbol.GetAttribute<T>();
        return attr is not null;
    }

    public static T? GetAttribute<T>(this ISymbol symbol) where T : class
    {
        return GetAttributes<T>(symbol).FirstOrDefault();
    }

    public static IEnumerable<T> GetAttributes<T>(this ISymbol symbol) where T : class
    {
        var metadata = new AttributeGenerationMetadata(typeof(T));
        var attrs = symbol.GetAttributes()
            .Where(x =>
                (x.AttributeClass is IErrorTypeSymbol && x.AttributeClass?.Name == metadata.AttributeName)
                || x.AttributeClass?.Fqn() == typeof(T).Fqn().Replace(
                    "global::Facet.Attributes.",
                    "global::Facet."));

        foreach (var attr in attrs)
        {
            var ctorArgs = attr.ConstructorArguments
                .Select(GetTypedConstantValue)
                .ToArray();

            var instance = (T)Activator.CreateInstance(
                typeof(T),
                BindingFlags.CreateInstance | BindingFlags.OptionalParamBinding,
                null,
                ctorArgs,
                CultureInfo.InvariantCulture
            );

            foreach (var namedArg in attr.NamedArguments)
            {
                var name = namedArg.Key;
                var value = GetTypedConstantValue(namedArg.Value);

                var pi = typeof(T).GetProperty(name);
                if (pi?.SetMethod is null)
                {
                    continue;
                }

                if (value is null)
                {
                    pi.SetValue(instance, value);
                }
                else if (value.GetType().IsAssignableTo(pi.PropertyType))
                {
                    pi.SetValue(instance, value);
                }
                else if (value is int i && pi.PropertyType.IsEnum)
                {
                    pi.SetValue(instance, i);
                }
            }

            yield return instance;
        }

        yield break;

        static object? GetTypedConstantValue(TypedConstant tc)
        {
            if (tc.Kind == TypedConstantKind.Array)
            {

                // This is really brittle, but I can't think of a very reliable alternative atm..
                // the problem is we need the array to be correctly typed in order to find the appropriate constructor
                // with reflection
                if (tc.Type?.Fqn() == "string[]")
                {
                    return tc.Values
                        .Select(GetTypedConstantValue)
                        .Cast<string>()
                        .ToArray();
                }

                // object[]
                return tc.Values
                    .Select(GetTypedConstantValue)
                    .ToArray();
            }

            return tc.Value;
        }
    }

    public static bool HasAttribute<T>(this ISymbol symbol) where T : class
    {
        return GetAttributes<T>(symbol).Any();
    }

    public static bool HasAttribute<T>(this SyntaxNode syntax)
    {
        var attributeName = typeof(T).Name;
        if (attributeName.EndsWith("Attribute"))
        {
            attributeName = attributeName[..^9];
        }

        if (syntax is MemberDeclarationSyntax memberSyntax)
        {
            var attributes = memberSyntax.AttributeLists
                .SelectMany(x => x.Attributes);

            return attributes.Any(x => x.Name.ToString() == attributeName);
        }

        return false;
    }

    private class AttributeGenerationMetadata
    {

        public AttributeGenerationMetadata(Type type)
        {
            AttributeClassName = type.Name;
            AttributeName = type.Name.EndsWith("Attribute")
                ? type.Name[..^9]
                : type.Name;

            var usage = type.GetCustomAttribute<GenerateAttributeAttribute>();
            AttributeTargets = usage is not null
                ? YieldAttributeTargets(usage.ValidOn).ToArray()
                : [System.AttributeTargets.All];
            Inherited = usage?.Inherited ?? true;
            AllowMultiple = usage?.AllowMultiple ?? false;

            Constructors = BuildConstructors(type).ToArray();
            Properties = BuildProperties(type).ToArray();
            Comment = type.GetCustomAttribute<GenerateCommentAttribute>()
                ?.Content;
        }

        public string AttributeClassName { get; }
        public string AttributeName { get; }
        public AttributeTargets[] AttributeTargets { get; set; }
        public bool Inherited { get; set; }
        public bool AllowMultiple { get; set; }
        public AttributeConstructor[] Constructors { get; set; }
        public AttributeProperty[] Properties { get; set; }
        public string? Comment { get; }

        private static IEnumerable<AttributeTargets> YieldAttributeTargets(AttributeTargets targets)
        {
            var values = Enum.GetValues(typeof(AttributeTargets))
                .Cast<AttributeTargets>();

            foreach (var value in values)
            {
                if (targets.HasFlag(value))
                {
                    yield return value;
                }
            }
        }

        private static IEnumerable<AttributeConstructor> BuildConstructors(Type type)
        {
            var cis = type.GetConstructors(BindingFlags.Instance | BindingFlags.Public);
            foreach (var ci in cis)
            {
                var pis = ci.GetParameters();
                yield return new AttributeConstructor()
                {
                    Parameters = pis.Select(p => new AttributeConstructorParam()
                    {
                        Name = p.Name,
                        Type = p.ParameterType,
                        Default = p.HasDefaultValue
                            ? new Optional<object?>(p.DefaultValue)
                            : new Optional<object?>(),
                        IsParams = p.GetCustomAttribute<ParamArrayAttribute>() is not null,
                    }).ToArray(),
                };
            }
        }

        private static IEnumerable<AttributeProperty> BuildProperties(Type type)
        {
            var pis = type.GetProperties(BindingFlags.Public | BindingFlags.Instance);
            foreach (var pi in pis)
            {
                if (pi.SetMethod is null)
                {
                    continue;
                }

                yield return new AttributeProperty()
                {
                    Name = pi.Name,
                    Type = pi.PropertyType,
                    PropertyInfo = pi,
                    Comment = pi.GetCustomAttribute<GenerateCommentAttribute>()
                        ?.Content,
                };
            }
        }

    }

    private record AttributeConstructor
    {

        public required AttributeConstructorParam[] Parameters { get; init; }

    }

    private record AttributeConstructorParam
    {

        public required Type Type { get; init; }
        public required string Name { get; init; }
        public required Optional<object?> Default { get; init; }
        public required bool IsParams { get; set; }

    }

    private record AttributeProperty
    {

        public required PropertyInfo PropertyInfo { get; init; }
        public required Type Type { get; init; }
        public required string Name { get; init; }
        public string? Comment { get; init; }

    }

    private record PropertyType
    {

        public required Type Type { get; init; }
        public required bool Nullable { get; init; }

        public string Fqn()
        {
            // We only want to apply the `?` if the type is not already wrapped in a Nullable<>
            if (Nullable && !Type.IsWrappedNullable())
            {
                return $"{Type.Fqn()}?";
            }

            return Type.Fqn();
        }

    }

}<|MERGE_RESOLUTION|>--- conflicted
+++ resolved
@@ -49,13 +49,9 @@
                 {
                     x.Name,
                     Type = GetPropertyTypeSymbol(x.PropertyInfo),
-<<<<<<< HEAD
+                    x.Comment,
                 }).Select(x => x with
                 {
-=======
-                    x.Comment,
-                }).Select(x => x with {
->>>>>>> 24b35cd2
                     // If the type is INamedTypeSymbol on the generator side, accept a `System.Type` on the consumer side.
                     // This is because typeof(...) in an attribute arg, will be given as an INamedTypeSymbol when parsed by the generator
                     Type = x.Type with
@@ -80,7 +76,8 @@
                   namespace {{FacetConstants.DefaultNamespace}} {
                   """);
 
-            if (!String.IsNullOrEmpty(metadata.Comment)) {
+            if (!String.IsNullOrEmpty(metadata.Comment))
+            {
                 sb.AppendLine(metadata.Comment!.WithIndent("    "));
             }
             
@@ -93,16 +90,13 @@
                 sb.AppendLine($"        public {metadata.AttributeClassName}({p.Select(x => x.ArgDefinition).JoinStrings(", ")}) {{}}");
             }
 
-<<<<<<< HEAD
             foreach (var prop in properties)
             {
-=======
-            foreach (var prop in properties) {
-                if (!String.IsNullOrEmpty(prop.Comment)) {
+                if (!String.IsNullOrEmpty(prop.Comment))
+                {
                     sb.AppendLine(prop.Comment!.WithIndent("        "));
                 }
                 
->>>>>>> 24b35cd2
                 sb.AppendLine($"        {prop.PropDefinition}");
             }
 
